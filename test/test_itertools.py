# Copyright 2018 Amazon.com, Inc. or its affiliates. All Rights Reserved.
#
# Licensed under the Apache License, Version 2.0 (the "License").
# You may not use this file except in compliance with the License.
# A copy of the License is located at
#
#     http://www.apache.org/licenses/LICENSE-2.0
#
# or in the "license" file accompanying this file. This file is distributed
# on an "AS IS" BASIS, WITHOUT WARRANTIES OR CONDITIONS OF ANY KIND, either
# express or implied. See the License for the specific language governing
# permissions and limitations under the License.

import itertools
import pickle
import tempfile
from pathlib import Path
from typing import Iterable, List, Tuple

import numpy as np
from numpy.testing import assert_equal
import pytest

from gluonts.dataset.artificial import constant_dataset
from gluonts.itertools import (
    batcher,
    Cached,
    Cyclic,
    IterableSlice,
    PseudoShuffled,
    rows_to_columns,
    columns_to_rows,
    select,
<<<<<<< HEAD
=======
    Map,
    StarMap,
    Filter,
>>>>>>> 45b475b8
)


@pytest.mark.parametrize(
    "data, n, expected", [([1, 2, 3], 7, [1, 2, 3, 1, 2, 3, 1]), ([], 4, [])]
)
def test_cyclic(data: Iterable, n: int, expected: List) -> None:
    cyclic_data = Cyclic(data)
    actual = list(itertools.islice(cyclic_data, n))
    assert actual == expected


@pytest.mark.parametrize(
    "data",
    [
        range(20),
        constant_dataset()[1],
    ],
)
def test_pseudo_shuffled(data: Iterable) -> None:
    list_data = list(data)
    shuffled_iter = PseudoShuffled(iter(list_data), shuffle_buffer_length=5)
    shuffled_data = list(shuffled_iter)
    assert len(shuffled_data) == len(list_data)
    assert all(d in shuffled_data for d in list_data)


@pytest.mark.parametrize(
    "data, expected_elements_per_iteration",
    [
        (Cached(range(4)), (list(range(4)),) * 5),
        (batcher(range(10), 3), ([[0, 1, 2], [3, 4, 5], [6, 7, 8], [9]], [])),
        (IterableSlice(range(10), 3), ([0, 1, 2],) * 5),
        (
            IterableSlice(iter(range(10)), 3),
            ([0, 1, 2], [3, 4, 5], [6, 7, 8], [9], []),
        ),
        (
            IterableSlice(iter(Cyclic(range(5))), 3),
            ([0, 1, 2], [3, 4, 0], [1, 2, 3], [4, 0, 1]),
        ),
    ],
)
def test_iterate_multiple_times(
    data: Iterable, expected_elements_per_iteration: Tuple[List]
):
    for expected_elements in expected_elements_per_iteration:
        assert list(data) == expected_elements


@pytest.mark.parametrize(
    "iterable, assert_content",
    [
        (Cached(range(5)), True),
        (PseudoShuffled(range(20), 5), False),
        (IterableSlice(Cyclic(range(5)), 9), True),
    ],
)
def test_pickle(iterable: Iterable, assert_content: bool):
    with tempfile.TemporaryDirectory() as tmpdir:
        with open(Path(tmpdir) / "temp.pickle", "wb") as fp:
            pickle.dump(iterable, fp)

        with open(Path(tmpdir) / "temp.pickle", "rb") as fp:
            iterable_copy = pickle.load(fp)

    data = list(iterable)
    data_copy = list(iterable_copy)

    assert len(data) == len(data_copy)

    if assert_content:
        assert data == data_copy


@pytest.mark.parametrize(
    "given, expected",
    [
        ([], {}),
        ([{"a": 1, "b": 2}, {"a": 3, "b": 4}], {"a": [1, 3], "b": [2, 4]}),
    ],
)
@pytest.mark.parametrize("wrapper", [list, np.array])
def test_rows_to_columns(given, expected, wrapper):
    output = rows_to_columns(given, wrapper)
    assert_equal(output, expected)
    assert columns_to_rows(output) == given


def test_select():
    d = {"a": 1, "b": 2, "c": 3}

    assert select("abc", d) == d
    assert select("ab", d) == {"a": 1, "b": 2}

    assert select("abd", d, ignore_missing=True) == {"a": 1, "b": 2}

    with pytest.raises(KeyError):
<<<<<<< HEAD
        select("abd", d, ignore_missing=False) == {"a": 1, "b": 2}
=======
        select("abd", d, ignore_missing=False) == {"a": 1, "b": 2}


def test_map():
    data = [1, 2, 3]
    applied = Map(lambda n: n + 1, data)

    assert list(applied) == [2, 3, 4]


def test_starmap():
    def add(a, b, c):
        return a + b + c

    data = [[1, 2, 3], [4, 5, 6]]
    applied = StarMap(add, data)

    assert list(applied) == [add(1, 2, 3), add(4, 5, 6)]


def test_filter():
    data = [1, 2, 3]
    applied = Filter(lambda n: n <= 2, data)

    assert list(applied) == [1, 2]
>>>>>>> 45b475b8
<|MERGE_RESOLUTION|>--- conflicted
+++ resolved
@@ -31,12 +31,9 @@
     rows_to_columns,
     columns_to_rows,
     select,
-<<<<<<< HEAD
-=======
     Map,
     StarMap,
     Filter,
->>>>>>> 45b475b8
 )
 
 
@@ -135,9 +132,6 @@
     assert select("abd", d, ignore_missing=True) == {"a": 1, "b": 2}
 
     with pytest.raises(KeyError):
-<<<<<<< HEAD
-        select("abd", d, ignore_missing=False) == {"a": 1, "b": 2}
-=======
         select("abd", d, ignore_missing=False) == {"a": 1, "b": 2}
 
 
@@ -162,5 +156,4 @@
     data = [1, 2, 3]
     applied = Filter(lambda n: n <= 2, data)
 
-    assert list(applied) == [1, 2]
->>>>>>> 45b475b8
+    assert list(applied) == [1, 2]