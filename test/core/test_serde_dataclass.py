# Copyright 2018 Amazon.com, Inc. or its affiliates. All Rights Reserved.
#
# Licensed under the Apache License, Version 2.0 (the "License").
# You may not use this file except in compliance with the License.
# A copy of the License is located at
#
#     http://www.apache.org/licenses/LICENSE-2.0
#
# or in the "license" file accompanying this file. This file is distributed
# on an "AS IS" BASIS, WITHOUT WARRANTIES OR CONDITIONS OF ANY KIND, either
# express or implied. See the License for the specific language governing
# permissions and limitations under the License.

from typing import List

from pydantic import BaseModel

from gluonts.core import serde


@serde.dataclass
class Estimator:
    prediction_length: int
    context_length: int = serde.OrElse(
        lambda prediction_length: prediction_length * 2
    )

    use_feat_static_cat: bool = True
    cardinality: List[int] = serde.EVENTUAL

    def __eventually__(self, cardinality):
        if not self.use_feat_static_cat:
            cardinality.set([1])
        else:
            cardinality.set_default([1])


class A(BaseModel):
    pass


class B(A):
    pass


@serde.dataclass
class X:
    a: A


def test_dataclass():
    est = Estimator(prediction_length=7)

    assert est.prediction_length == 7
    assert est.context_length == 14
    assert est.cardinality == [1]


def test_dataclass_subtype():
    x = X(a=B())

    assert isinstance(x.a, B)

    x2 = serde.decode(serde.encode(x))
    assert isinstance(x2.a, B)


def test_dataclass_inheritance():
    @serde.dataclass
    class A:
        x: int = 1
        y: int = 2

    @serde.dataclass
    class B(A):
        z: int = 4

    b = B(x=3)
    assert b.x == 3
<<<<<<< HEAD
    assert b.z == 4
=======
    assert b.z == 4


def test_dataclass_eventual():
    @serde.dataclass
    class X:
        y: int = serde.EVENTUAL

        def __eventually__(self, y):
            y.set_default(3)

    x1 = X(y=1)
    assert x1.y == 1

    x2 = X()
    assert x2.y == 3


def test_dataclass_additional_args():
    @serde.dataclass
    class X:
        y: int

    # passing additional values should not fail
    X(y=1, z=2)
>>>>>>> 45b475b8
<|MERGE_RESOLUTION|>--- conflicted
+++ resolved
@@ -77,9 +77,6 @@
 
     b = B(x=3)
     assert b.x == 3
-<<<<<<< HEAD
-    assert b.z == 4
-=======
     assert b.z == 4
 
 
@@ -104,5 +101,4 @@
         y: int
 
     # passing additional values should not fail
-    X(y=1, z=2)
->>>>>>> 45b475b8
+    X(y=1, z=2)