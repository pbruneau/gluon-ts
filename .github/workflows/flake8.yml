name: Flake8 & Docformat

on: [push, pull_request]

jobs:
  flake8:
    runs-on: ubuntu-latest

    steps:
    - uses: actions/checkout@v3
    - name: Set up Python 3.8
      uses: actions/setup-python@v4
      with:
        python-version: '3.8'
    - name: Install dependencies
      run: |
        python -m pip install -U pip
<<<<<<< HEAD
        pip install flake8
        pip install docformatter[tomli]==1.5.0
    - name: Flake8
=======
        pip install ruff
        pip install docformatter[tomli]==1.5.0
    - name: Ruff (Flake8)
>>>>>>> 45b475b8
      run: |
        ruff src
    - name: DocFormatter
      run: |
        docformatter -r src/gluonts<|MERGE_RESOLUTION|>--- conflicted
+++ resolved
@@ -15,15 +15,9 @@
     - name: Install dependencies
       run: |
         python -m pip install -U pip
-<<<<<<< HEAD
-        pip install flake8
-        pip install docformatter[tomli]==1.5.0
-    - name: Flake8
-=======
         pip install ruff
         pip install docformatter[tomli]==1.5.0
     - name: Ruff (Flake8)
->>>>>>> 45b475b8
       run: |
         ruff src
     - name: DocFormatter
