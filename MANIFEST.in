<<<<<<< HEAD
include src/gluonts/model/r_forecast/R/*.R
recursive-include requirements *.txt
=======

# include all of gluonts
graft src/gluonts

# except the nursery
prune src/gluonts/nursery

graft docs
graft requirements
graft test

includes *.md
include NOTICE
>>>>>>> 45b475b8

prune .devtools
prune .gitattributes
prune .github
prune examples
prune evaluations

exclude .dockerignore
exclude .gitignore
exclude dev_setup.sh<|MERGE_RESOLUTION|>--- conflicted
+++ resolved
@@ -1,8 +1,3 @@
-<<<<<<< HEAD
-include src/gluonts/model/r_forecast/R/*.R
-recursive-include requirements *.txt
-=======
-
 # include all of gluonts
 graft src/gluonts
 
@@ -15,7 +10,6 @@
 
 includes *.md
 include NOTICE
->>>>>>> 45b475b8
 
 prune .devtools
 prune .gitattributes
