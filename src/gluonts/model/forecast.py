--- conflicted
+++ resolved
@@ -387,13 +387,8 @@
         i_p50 = len(percentiles_sorted) // 2
 
         p50_data = ps_data[i_p50]
-<<<<<<< HEAD
-        p50_series = pd.Series(data=p50_data, index=self.index)
-        p50_series.plot(color=color, ls="--", label=f"{label_prefix}median")
-=======
         p50_series = pd.Series(data=p50_data, index=self.index.to_timestamp())
         p50_series.plot(color=color, ls="-", label=f"{label_prefix}median")
->>>>>>> d9d2fc7e
 
         if show_mean:
             mean_data = np.mean(self._sorted_samples, axis=0)
