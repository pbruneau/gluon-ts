# Copyright 2018 Amazon.com, Inc. or its affiliates. All Rights Reserved.
#
# Licensed under the Apache License, Version 2.0 (the "License").
# You may not use this file except in compliance with the License.
# A copy of the License is located at
#
#     http://www.apache.org/licenses/LICENSE-2.0
#
# or in the "license" file accompanying this file. This file is distributed
# on an "AS IS" BASIS, WITHOUT WARRANTIES OR CONDITIONS OF ANY KIND, either
# express or implied. See the License for the specific language governing
# permissions and limitations under the License.

# PBR
import pdb

import itertools
import logging
import os
import tempfile
import time
import uuid
import warnings
from typing import cast, List, Optional, Union

import mxnet as mx
import mxnet.autograd as autograd
import mxnet.gluon.nn as nn
import numpy as np
from mxnet.metric import ndarray

from gluonts.core.component import validated
from gluonts.dataset.loader import DataLoader
from gluonts.exceptions import GluonTSDataError
from gluonts.gluonts_tqdm import tqdm
from gluonts.mx.context import get_mxnet_context
from gluonts.mx.trainer.callback import Callback, CallbackList
from gluonts.mx.util import HybridContext

from .learning_rate_scheduler import LearningRateReduction
from .model_averaging import SelectNBestMean, save_epoch_info, ModelAveraging

logger = logging.getLogger("gluonts").getChild("trainer")


MODEL_ARTIFACT_FILE_NAME = "model"
STATE_ARTIFACT_FILE_NAME = "state"

# PBR
MAX_VALUE = np.finfo(np.float32).max

# make the IDE happy: mx.py does not explicitly import autograd
mx.autograd = autograd


def check_loss_finite(val: float) -> None:
    if not np.isfinite(val):
        raise GluonTSDataError(
            "Encountered invalid loss value! Try reducing the learning rate "
            "or try a different likelihood."
        )


def loss_value(loss: mx.metric.Loss) -> float:
    return loss.get_name_value()[0][1]


class Trainer:
    r"""
    A trainer specifies how a network is going to be trained.

    A trainer is mainly defined by two sets of parameters. The first one
    determines the number of examples that the network will be trained on
    (`epochs`, `num_batches_per_epoch`), while the second one specifies how
    the gradient updates are performed (`learning_rate`, `clip_gradient` and
    `weight_decay`).

    Parameters
    ----------
    ctx
    epochs
        Number of epochs that the network will train (default: 100).
    num_batches_per_epoch
        Number of batches at each epoch (default: 50).
    learning_rate
        Initial learning rate (default: :math:`10^{-3}`).
    clip_gradient
        Maximum value of gradient. The gradient is clipped if it is too large
        (default: 10).
    weight_decay
        The weight decay (or L2 regularization) coefficient. Modifies objective
        by adding a penalty for having large weights (default :math:`10^{-8}`).
    init
        Initializer of the weights of the network (default: "xavier").
    hybridize
        If set to True the network will be hybridized before training
    callbacks
        A list of `gluonts.mx.trainer.callback.Callback` to control the
        training.
    add_default_callbacks
        bool, True by default. If `True`, LearningRateReduction and
        ModelAveragingCallbacks are used in addition to the callbacks specified
        in the callbacks argument. Make sure that you only set this to true if
        you don't specify one of the default callbacks yourself or there will
        be "duplicate callbacks". default callbacks:
        >>> callbacks = [
        ...     ModelAveraging(avg_strategy=SelectNBestMean(num_models=1)),
        ...     LearningRateReduction(
        ...         base_lr=1e-3, # learning_rate
        ...         decay_factor=0.5, # learning_rate_decay_factor
        ...         patience=10, # patience
        ...         min_lr=5e-5, # minimum_learning_rate
        ...         objective="min",
        ...     )
        ... ]
    """

    # PBR added dir parameter
    @validated()
    def __init__(
        self,
        ctx: Optional[mx.Context] = None,
        epochs: int = 100,
        num_batches_per_epoch: int = 50,
        learning_rate: float = 1e-3,
        clip_gradient: float = 10.0,
        weight_decay: float = 1e-8,
        init: Union[str, mx.initializer.Initializer] = "xavier",
        hybridize: bool = True,
        callbacks: Optional[List[Callback]] = None,
        add_default_callbacks: bool = True,
        dir: str = '/tmp',
    ) -> None:
        assert (
            0 <= epochs < float("inf")
        ), "The value of `epochs` should be >= 0"
        assert (
            0 < num_batches_per_epoch
        ), "The value of `num_batches_per_epoch` should be > 0"
        assert (
            0 < learning_rate < float("inf")
        ), "The value of `learning_rate` should be > 0"

        assert 0 < clip_gradient, "The value of `clip_gradient` should be > 0"
        assert 0 <= weight_decay, "The value of `weight_decay` should be => 0"

        self.epochs = epochs
        self.num_batches_per_epoch = num_batches_per_epoch
        self.learning_rate = learning_rate
        self.clip_gradient = clip_gradient
        self.weight_decay = weight_decay
        self.init = init
        self.hybridize = hybridize
        self.ctx = ctx if ctx is not None else get_mxnet_context()
        self.halt = False
        self.dir = dir

        # Make sure callbacks is list -- they are assigned to `self.callbacks`
        # below
        callbacks = callbacks or []

        # TODO the following is done for backwards compatibility. For future
        # versions, add the default callbacks as default arg
        if add_default_callbacks:
<<<<<<< HEAD
            default_callbacks = [
                ModelAveraging(avg_strategy=SelectNBestMean(num_models=1)),
                LearningRateReduction(
                    base_lr=learning_rate,
                    decay_factor=learning_rate_decay_factor,
                    patience=patience,
                    min_lr=minimum_learning_rate,
                    objective="min",
                ),
            ]
            self.callbacks = CallbackList(callbacks + default_callbacks)
        else:
            self.callbacks = CallbackList(callbacks)
                
=======
            if not any(
                isinstance(callback, ModelAveraging) for callback in callbacks
            ):
                callbacks.append(
                    ModelAveraging(avg_strategy=SelectNBestMean(num_models=1))
                )

            if not any(
                isinstance(callback, LearningRateReduction)
                for callback in callbacks
            ):
                callbacks.append(
                    LearningRateReduction(
                        base_lr=learning_rate,
                        patience=10,
                        objective="min",
                    )
                )

        self.callbacks = CallbackList(callbacks)
>>>>>>> d9d2fc7e

    def count_model_params(self, net: nn.HybridBlock) -> int:
        params = net.collect_params()
        num_params = 0
        for p in params:
            v = params[p]
            num_params += np.prod(v.shape)
        return num_params

    def __call__(
        self,
        net: nn.HybridBlock,
        train_iter: DataLoader,
        validation_iter: Optional[DataLoader] = None,
    ) -> None:  # TODO: we may want to return some training information here
        """
        Train a network, given an iterable over training (and optionally
        validation) batches.

        Parameters
        ----------
        net
            Network to be trained. This a Gluon HybridBlock, assumed to produce
            a tensor of loss values as output.
        train_iter
            An iterable over batches to be used for training. Batches are
            assumed to be dictionaries, whose values are MXNet arrays that
            correspond to the network inputs.
        validation_iter
            Similar to `train_iter` but the batches produced here are used to
            compute validation metrics.
        """
        is_validation_available = validation_iter is not None

        logger.info("Start model training")

        # PBR
        with tempfile.TemporaryDirectory(
            dir=self.dir,
            prefix="gluonts-trainer-temp-"
        ) as gluonts_temp, HybridContext(
            net=net,
            hybridize=self.hybridize,
            static_alloc=True,
            static_shape=True,
        ):

            def base_path() -> str:
                return os.path.join(
                    gluonts_temp,
                    f"{STATE_ARTIFACT_FILE_NAME}_{uuid.uuid4()}",
                )

            best_epoch_info = {
                "params_path": "{}-{}.params".format(base_path(), "init"),
                "epoch_no": -1,
                "score": np.Inf,
            }

            optimizer = mx.optimizer.Adam(
                learning_rate=self.learning_rate,
                wd=self.weight_decay,
                clip_gradient=self.clip_gradient,
            )

            trainer = mx.gluon.Trainer(
                net.collect_params(),
                optimizer=optimizer,
                kvstore="device",  # FIXME: initialize properly
            )

            first_forward = True

            def loop(  # todo call run epoch
                epoch_no,
                batch_iter,
                num_batches_to_use: Optional[int] = None,
                is_training: bool = True,
            ) -> mx.metric.Loss:
                nonlocal first_forward
                tic = time.time()

                epoch_loss = mx.metric.Loss()

                if is_training:
                    # We should not call this method if we haven't compiled the
                    # network yet. Instead, this callback is called after
                    # network initialization.
                    if not first_forward:
                        self.callbacks.on_train_epoch_start(
                            training_network=net
                        )
                else:
                    self.callbacks.on_validation_epoch_start(
                        training_network=net
                    )
                
                batch_iter = itertools.islice(batch_iter, num_batches_to_use)
                it = tqdm(batch_iter, total=num_batches_to_use)
                any_batches = False

                for batch_no, batch in enumerate(it, start=1):
                    any_batches = True

                    # `batch` here is expected to be a dictionary whose fields
                    # should correspond 1-to-1 with the network inputs
                    # see below how `batch.values()` is fed into the network
                                        
                    if self.halt:
                        break                        
                        
                    if first_forward:
                        first_forward = False
                        _ = net(*batch.values())

                        self.callbacks.on_network_initializing_end(
                            training_network=net
                        )

                        # Call the batch start callback as the model was not
                        # compiled before
                        self.callbacks.on_train_epoch_start(
                            training_network=net
                        )

                    with mx.autograd.record():
                        # we set the mode explicitly as by default mxnet
                        # assumes predict mode and hence dropout layers are
                        # not used if the mode is not explicitly set to
                        # training
                        mode = (
                            autograd.train_mode
                            if is_training
                            else autograd.predict_mode
                        )
                        with mode():
                            output = net(*batch.values())

                        # network can returns several outputs, the first being
                        # always the loss when having multiple outputs, the
                        # forward returns a list in the case of hybrid and a
                        # tuple otherwise we may wrap network outputs in the
                        # future to avoid this type check
                        if isinstance(output, (list, tuple)):
                            loss = output[0]
                        else:
                            loss = output

                        batch_size = loss.shape[0]

                    if not np.isfinite(ndarray.sum(loss).asscalar()):
                        logger.warning(
                            "Batch [%d] of Epoch[%d] gave NaN loss and it will"
                            " be ignored",
                            batch_no,
                            epoch_no,
                        )
                        should_continue = True
                    else:
                        if is_training:
                            loss.backward()
                            trainer.step(batch_size)

                            should_continue = (
                                self.callbacks.on_train_batch_end(
                                    training_network=net
                                )
                            )
                        else:
                            should_continue = (
                                self.callbacks.on_validation_batch_end(
                                    training_network=net
                                )
                            )

                        epoch_loss.update(None, preds=loss)

                    lv = loss_value(epoch_loss)
                    it.set_postfix(
                        ordered_dict={
                            "epoch": f"{epoch_no + 1}/{self.epochs}",
                            ("" if is_training else "validation_")
                            + "avg_epoch_loss": lv,
                        },
                        refresh=False,
                    )
                    # print out parameters of the network at the first pass
                    if batch_no == 1 and epoch_no == 0:
                        net_name = type(net).__name__
                        num_model_param = self.count_model_params(net)
                        logger.info(
                            f"Number of parameters in {net_name}:"
                            f" {num_model_param}"
                        )
                    if not should_continue:
                        self.halt = True
                        break
                it.close()

                if not any_batches:
                    raise GluonTSDataError(
                        "No training data batch could be constructed; "
                        "this usually indicates that the training dataset "
                        "is empty, or consists of too short series."
                    )

                # mark epoch end time and log time cost of current epoch
                if not self.halt:
                    toc = time.time()
                    logger.info(
                        "Epoch[%d] Elapsed time %.3f seconds",
                        epoch_no,
                        (toc - tic),
                    )

                    logger.info(
                        "Epoch[%d] Evaluation metric '%s'=%f",
                        epoch_no,
                        ("" if is_training else "validation_") + "epoch_loss",
                        lv,
                    )

                return epoch_loss

            self.callbacks.on_train_start(max_epochs=self.epochs)

            try:
                for epoch_no in range(self.epochs):
                    if self.halt:
                        logger.info(f"Epoch[{epoch_no}] Interrupting training")
                        break

                    curr_lr = trainer.learning_rate
                    logger.info(
                        f"Epoch[{epoch_no}] Learning rate is {curr_lr}"
                    )

                    epoch_loss = loop(
                        epoch_no,
                        train_iter,
                        num_batches_to_use=self.num_batches_per_epoch,
                    )

                    should_continue = self.callbacks.on_train_epoch_end(
                        epoch_no=epoch_no,
                        epoch_loss=loss_value(epoch_loss),
                        training_network=net,
                        trainer=trainer,
                    )

                    if is_validation_available:
                        epoch_loss = loop(
                            epoch_no, validation_iter, is_training=False
                        )

                        should_continue = (
                            should_continue
                            and self.callbacks.on_validation_epoch_end(
                                epoch_no=epoch_no,
                                epoch_loss=loss_value(epoch_loss),
                                training_network=net,
                                trainer=trainer,
                            )
                        )

                    # save model and epoch info
                    bp = base_path()
                    epoch_info = {
                        "params_path": f"{bp}-0000.params",
                        "epoch_no": epoch_no,
                        "score": loss_value(epoch_loss),
                    }

                    net.save_parameters(
                        epoch_info["params_path"]
                    )  # TODO: handle possible exception

                    save_epoch_info(bp, epoch_info)

                    # update best epoch info
                    if loss_value(epoch_loss) < cast(
                        float, best_epoch_info["score"]
                    ):
                        best_epoch_info = epoch_info.copy()

                    should_continue = (
                        should_continue
                        and self.callbacks.on_epoch_end(
                            epoch_no=epoch_no,
                            epoch_loss=loss_value(epoch_loss),
                            training_network=net,
                            trainer=trainer,
                            best_epoch_info=best_epoch_info,
                            ctx=self.ctx,
                        )
                    )

                    if not should_continue:
                        logger.info("Stopping training")
                        break
            except KeyboardInterrupt:
                warnings.warn(
                    "Detected KeyboardInterrupt, attempting graceful "
                    "shutdown..."
                )
                # save model and epoch info
                bp = base_path()
                epoch_info = {
                    "params_path": f"{bp}-0000.params",
                    "epoch_no": epoch_no,
                    "score": loss_value(epoch_loss),
                }

<<<<<<< HEAD
                # PBR
                print(epoch_info["params_path"], flush=True)
                net.save_parameters(
                    epoch_info["params_path"]
                )  # TODO: handle possible exception

=======
                net.save_parameters(epoch_info["params_path"])
>>>>>>> d9d2fc7e
                save_epoch_info(bp, epoch_info)

            self.callbacks.on_train_end(
                training_network=net,
                temporary_dir=gluonts_temp,
                ctx=self.ctx,
            )

            logger.info("End model training")<|MERGE_RESOLUTION|>--- conflicted
+++ resolved
@@ -10,9 +10,6 @@
 # on an "AS IS" BASIS, WITHOUT WARRANTIES OR CONDITIONS OF ANY KIND, either
 # express or implied. See the License for the specific language governing
 # permissions and limitations under the License.
-
-# PBR
-import pdb
 
 import itertools
 import logging
@@ -162,22 +159,6 @@
         # TODO the following is done for backwards compatibility. For future
         # versions, add the default callbacks as default arg
         if add_default_callbacks:
-<<<<<<< HEAD
-            default_callbacks = [
-                ModelAveraging(avg_strategy=SelectNBestMean(num_models=1)),
-                LearningRateReduction(
-                    base_lr=learning_rate,
-                    decay_factor=learning_rate_decay_factor,
-                    patience=patience,
-                    min_lr=minimum_learning_rate,
-                    objective="min",
-                ),
-            ]
-            self.callbacks = CallbackList(callbacks + default_callbacks)
-        else:
-            self.callbacks = CallbackList(callbacks)
-                
-=======
             if not any(
                 isinstance(callback, ModelAveraging) for callback in callbacks
             ):
@@ -198,7 +179,6 @@
                 )
 
         self.callbacks = CallbackList(callbacks)
->>>>>>> d9d2fc7e
 
     def count_model_params(self, net: nn.HybridBlock) -> int:
         params = net.collect_params()
@@ -512,16 +492,12 @@
                     "score": loss_value(epoch_loss),
                 }
 
-<<<<<<< HEAD
                 # PBR
                 print(epoch_info["params_path"], flush=True)
                 net.save_parameters(
                     epoch_info["params_path"]
                 )  # TODO: handle possible exception
 
-=======
-                net.save_parameters(epoch_info["params_path"])
->>>>>>> d9d2fc7e
                 save_epoch_info(bp, epoch_info)
 
             self.callbacks.on_train_end(
