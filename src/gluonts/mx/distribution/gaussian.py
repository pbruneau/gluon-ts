# Copyright 2018 Amazon.com, Inc. or its affiliates. All Rights Reserved.
#
# Licensed under the Apache License, Version 2.0 (the "License").
# You may not use this file except in compliance with the License.
# A copy of the License is located at
#
#     http://www.apache.org/licenses/LICENSE-2.0
#
# or in the "license" file accompanying this file. This file is distributed
# on an "AS IS" BASIS, WITHOUT WARRANTIES OR CONDITIONS OF ANY KIND, either
# express or implied. See the License for the specific language governing
# permissions and limitations under the License.

import math
from functools import partial
from typing import Dict, List, Optional, Tuple

import numpy as np

from gluonts.core.component import validated
from gluonts.mx import Tensor

from .distribution import Distribution, _sample_multiple, getF, softplus
from .distribution_output import DistributionOutput


class Gaussian(Distribution):
    r"""
    Gaussian distribution.

    Parameters
    ----------
    mu
        Tensor containing the means, of shape `(*batch_shape, *event_shape)`.
    std
        Tensor containing the standard deviations, of shape
        `(*batch_shape, *event_shape)`.
    F
    """

    is_reparameterizable = True

    @validated()
    def __init__(self, mu: Tensor, sigma: Tensor) -> None:
        self.mu = mu
        self.sigma = sigma

    @property
    def F(self):
        return getF(self.mu)

    @property
    def batch_shape(self) -> Tuple:
        return self.mu.shape

    @property
    def event_shape(self) -> Tuple:
        return ()

    @property
    def event_dim(self) -> int:
        return 0

    def log_prob(self, x: Tensor) -> Tensor:
        F = self.F
        mu, sigma = self.mu, self.sigma
        return -1.0 * (
            F.log(sigma)
            + 0.5 * math.log(2 * math.pi)
            + 0.5 * F.square((x - mu) / sigma)
        )

    @property
    def mean(self) -> Tensor:
        return self.mu

    @property
    def stddev(self) -> Tensor:
        return self.sigma

    def cdf(self, x):
        F = self.F
        u = F.broadcast_div(
            F.broadcast_minus(x, self.mu), self.sigma * math.sqrt(2.0)
        )
        return (F.erf(u) + 1.0) / 2.0

    def sample(
        self, num_samples: Optional[int] = None, dtype=np.float32
    ) -> Tensor:
        return _sample_multiple(
            partial(self.F.sample_normal, dtype=dtype),
            mu=self.mu,
            sigma=self.sigma,
            num_samples=num_samples,
        )

    def sample_rep(
        self, num_samples: Optional[int] = None, dtype=np.float32
    ) -> Tensor:
        def s(mu: Tensor, sigma: Tensor) -> Tensor:
            raw_samples = self.F.sample_normal(
                mu=mu.zeros_like(), sigma=sigma.ones_like(), dtype=dtype
            )
            return sigma * raw_samples + mu

        return _sample_multiple(
            s, mu=self.mu, sigma=self.sigma, num_samples=num_samples
        )

    def quantile(self, level: Tensor) -> Tensor:
        F = self.F
        # we consider level to be an independent axis and so expand it
        # to shape (num_levels, 1, 1, ...)
        for _ in range(self.all_dim):
            level = level.expand_dims(axis=-1)

        return F.broadcast_add(
            self.mu,
            F.broadcast_mul(
                self.sigma, math.sqrt(2.0) * F.erfinv(2.0 * level - 1.0)
            ),
        )

    @property
    def args(self) -> List:
        return [self.mu, self.sigma]


class GaussianOutput(DistributionOutput):
    args_dim: Dict[str, int] = {"mu": 1, "sigma": 1}
    distr_cls: type = Gaussian

    @classmethod
    def domain_map(cls, F, mu, sigma):
        epsilon = np.finfo(cls._dtype).eps  # machine epsilon
        r"""
        Maps raw tensors to valid arguments for constructing a Gaussian
        distribution.

        Parameters
        ----------
        F
        mu
            Tensor of shape `(*batch_shape, 1)`
        sigma
            Tensor of shape `(*batch_shape, 1)`

        Returns
        -------
        Tuple[Tensor, Tensor]
            Two squeezed tensors, of shape `(*batch_shape)`: the first has the
            same entries as `mu` and the second has entries mapped to the
            positive orthant.
        """
<<<<<<< HEAD
        # patched following https://github.com/awslabs/gluon-ts/pull/1893
        sigma = softplus(F, sigma) + epsilon
=======
        sigma = F.maximum(softplus(F, sigma), cls.eps())
>>>>>>> d9d2fc7e
        return mu.squeeze(axis=-1), sigma.squeeze(axis=-1)

    @property
    def event_shape(self) -> Tuple:
        return ()

    
    <|MERGE_RESOLUTION|>--- conflicted
+++ resolved
@@ -153,12 +153,7 @@
             same entries as `mu` and the second has entries mapped to the
             positive orthant.
         """
-<<<<<<< HEAD
-        # patched following https://github.com/awslabs/gluon-ts/pull/1893
-        sigma = softplus(F, sigma) + epsilon
-=======
         sigma = F.maximum(softplus(F, sigma), cls.eps())
->>>>>>> d9d2fc7e
         return mu.squeeze(axis=-1), sigma.squeeze(axis=-1)
 
     @property
