# Copyright 2018 Amazon.com, Inc. or its affiliates. All Rights Reserved.
#
# Licensed under the Apache License, Version 2.0 (the "License").
# You may not use this file except in compliance with the License.
# A copy of the License is located at
#
#     http://www.apache.org/licenses/LICENSE-2.0
#
# or in the "license" file accompanying this file. This file is distributed
# on an "AS IS" BASIS, WITHOUT WARRANTIES OR CONDITIONS OF ANY KIND, either
# express or implied. See the License for the specific language governing
# permissions and limitations under the License.

import itertools
import math
import random
from dataclasses import dataclass, field
from typing import (
    Callable,
    Dict,
    Iterable,
    Iterator,
    List,
    Optional,
    TypeVar,
    Sequence,
    Tuple,
)

from typing_extensions import Protocol, runtime_checkable


@runtime_checkable
class SizedIterable(Protocol):
    def __len__(self):
        ...

    def __iter__(self):
        ...


T = TypeVar("T")

# key / value
K = TypeVar("K")
V = TypeVar("V")


def maybe_len(obj) -> Optional[int]:
    try:
        return len(obj)
    except (NotImplementedError, AttributeError):
        return None


def prod(xs):
    """
    Compute the product of the elements of an iterable object.
    """
    p = 1
    for x in xs:
        p *= x
    return p


@dataclass
class Cyclic:
    """
    Like `itertools.cycle`, but does not store the data.
    """

    iterable: SizedIterable

    def __iter__(self):
        at_least_one = False
        while True:
            for el in self.iterable:
                at_least_one = True
                yield el
            if not at_least_one:
                break

    def stream(self):
        """
        Return a continuous stream of self that has no fixed start.

        When re-iterating ``Cyclic`` it will yield elements from the start of
        the passed ``iterable``. However, this is not always desired; e.g. in
        training we want to treat training data as an infinite stream of
        values and not start at the beginning of the dataset for each epoch.

        >>> from toolz import take
        >>> c = Cyclic([1, 2, 3, 4])
        >>> assert list(take(5, c)) == [1, 2, 3, 4, 1]
        >>> assert list(take(5, c)) == [1, 2, 3, 4, 1]

        >>> s = Cyclic([1, 2, 3, 4]).stream()
        >>> assert list(take(5, s)) == [1, 2, 3, 4, 1]
        >>> assert list(take(5, s)) == [2, 3, 4, 1, 2]

        """
        return iter(self)

    def __len__(self) -> int:
        return len(self.iterable)


def batcher(iterable: Iterable[T], batch_size: int) -> Iterator[List[T]]:
    """
    Groups elements from `iterable` into batches of size `batch_size`.

    >>> list(batcher("ABCDEFG", 3))
    [['A', 'B', 'C'], ['D', 'E', 'F'], ['G']]

    Unlike the grouper proposed in the documentation of itertools, `batcher`
    doesn't fill up missing values.
    """
    it: Iterator[T] = iter(iterable)

    def get_batch():
        return list(itertools.islice(it, batch_size))

    # has an empty list so that we have a 2D array for sure
    return iter(get_batch, [])


@dataclass
class Cached:
    """
    An iterable wrapper, which caches values in a list the first time it is
    iterated.

    The primary use-case for this is to avoid re-computing the element of the
    sequence, in case the inner iterable does it on demand.

    This should be used to wrap deterministic iterables, i.e. iterables where
    the data generation process is not random, and that yield the same
    elements when iterated multiple times.
    """

    iterable: SizedIterable
    cache: list = field(default_factory=list, init=False)

    def __iter__(self):
        if not self.cache:
            for element in self.iterable:
                yield element
                self.cache.append(element)
        else:
            yield from self.cache

    def __len__(self) -> int:
        return len(self.iterable)


@dataclass
class PseudoShuffled:
    """
    Yield items from a given iterable in a pseudo-shuffled order.
    """

    iterable: SizedIterable
    shuffle_buffer_length: int

    def __iter__(self):
        shuffle_buffer = []

        for element in self.iterable:
            shuffle_buffer.append(element)
            if len(shuffle_buffer) >= self.shuffle_buffer_length:
                yield shuffle_buffer.pop(random.randrange(len(shuffle_buffer)))

        while shuffle_buffer:
            yield shuffle_buffer.pop(random.randrange(len(shuffle_buffer)))

    def __len__(self) -> int:
        return len(self.iterable)


# can't make this a dataclass because of pytorch-lightning assumptions
class IterableSlice:
    """
    An iterable version of `itertools.islice`, i.e. one that can be iterated
    over multiple times:

        >>> isl = IterableSlice(iter([1, 2, 3, 4, 5]), 3)
        >>> list(isl)
        [1, 2, 3]
        >>> list(isl)
        [4, 5]
        >>> list(isl)
        []

    This needs to be a class to support re-entry iteration.
    """

    def __init__(self, iterable, length):
        self.iterable = iterable
        self.length = length

    def __iter__(self):
        yield from itertools.islice(self.iterable, self.length)


@dataclass
class Map:
    fn: Callable
    iterable: SizedIterable

    def __iter__(self):
        return map(self.fn, self.iterable)

    def __len__(self):
        return len(self.iterable)


@dataclass
class StarMap:
    fn: Callable
    iterable: SizedIterable

    def __iter__(self):
        return itertools.starmap(self.fn, self.iterable)

    def __len__(self):
        return len(self.iterable)


@dataclass
class Filter:
    fn: Callable
    iterable: SizedIterable

    def __iter__(self):
        return filter(self.fn, self.iterable)


def rows_to_columns(
    rows: Sequence[Dict[K, V]],
    wrap: Callable[[Sequence[V]], Sequence[V]] = lambda x: x,
) -> Dict[K, Sequence[V]]:
    """
    Transpose rows of dicts, to one dict containing columns.

    >>> rows_to_columns([{'a': 1, 'b': 2}, {'a': 3, 'b': 4}])
    {'a': [1, 3], 'b': [2, 4]}

    This can also be understood as stacking the values of each dict onto each
    other.
    """

    if not rows:
        return {}

    column_names = rows[0].keys()

    return {
        column_name: wrap([row[column_name] for row in rows])
        for column_name in column_names
    }


def columns_to_rows(columns: Dict[K, Sequence[V]]) -> List[Dict[K, V]]:
    """
    Transpose column-orientation to row-orientation.

    >>> columns_to_rows({'a': [1, 3], 'b': [2, 4]})
    [{'a': 1, 'b': 2}, {'a': 3, 'b': 4}]
    """

    if not columns:
        return []

    column_names = columns.keys()

    return [
        dict(zip(column_names, values)) for values in zip(*columns.values())
    ]


def roundrobin(*iterables):
    """
    `roundrobin('ABC', 'D', 'EF') --> A D E B F C`

    Taken from: https://docs.python.org/3/library/itertools.html#recipes.
    """

    # Recipe credited to George Sakkis
    num_active = len(iterables)
    nexts = itertools.cycle(iter(it).__next__ for it in iterables)
    while num_active:
        try:
            for next in nexts:
                yield next()
        except StopIteration:
            # Remove the iterator we just exhausted from the cycle.
            num_active -= 1
            nexts = itertools.cycle(itertools.islice(nexts, num_active))


def partition(
    it: Iterator[T], fn: Callable[[T], bool]
) -> Tuple[List[T], List[T]]:
    """
    Partition `it` into two lists given predicate `fn`.

    This is similar to the recipe defined in Python's `itertools` docs, however
    this method consumes the iterator directly  and returns lists instead of
    iterators.
    """

    left, right = [], []

    for val in it:
        if fn(val):
            left.append(val)
        else:
            right.append(val)

    return left, right


def select(keys, source: dict, ignore_missing: bool = False) -> dict:
<<<<<<< HEAD
    """Select subset of `source` dictionaries.
=======
    """
    Select subset of `source` dictionaries.
>>>>>>> 45b475b8

    >>> d = {"a": 1, "b": 2, "c": 3}
    >>> select(["a", "b"], d)
    {'a': 1, 'b': 2}
<<<<<<< HEAD

=======
>>>>>>> 45b475b8
    """

    result = {}

    for key in keys:
        try:
            result[key] = source[key]
        except KeyError:
            if not ignore_missing:
                raise

<<<<<<< HEAD
    return result
=======
    return result


def trim_nans(xs, trim="fb"):
    """
    Trim the leading and/or trailing `NaNs` from a 1-D array or sequence.

    Like ``np.trim_zeros`` but for `NaNs`.
    """

    trim = trim.lower()

    start = None
    end = None

    if "f" in trim:
        for start, val in enumerate(xs):
            if not math.isnan(val):
                break

    if "b" in trim:
        for end in range(len(xs), -1, -1):
            if not math.isnan(xs[end - 1]):
                break

    return xs[start:end]


def inverse(dct: Dict[K, V]) -> Dict[V, K]:
    """
    Inverse a dictionary; keys become values and values become keys.
    """
    return {value: key for key, value in dct.items()}
>>>>>>> 45b475b8
<|MERGE_RESOLUTION|>--- conflicted
+++ resolved
@@ -321,20 +321,12 @@
 
 
 def select(keys, source: dict, ignore_missing: bool = False) -> dict:
-<<<<<<< HEAD
-    """Select subset of `source` dictionaries.
-=======
     """
     Select subset of `source` dictionaries.
->>>>>>> 45b475b8
 
     >>> d = {"a": 1, "b": 2, "c": 3}
     >>> select(["a", "b"], d)
     {'a': 1, 'b': 2}
-<<<<<<< HEAD
-
-=======
->>>>>>> 45b475b8
     """
 
     result = {}
@@ -346,9 +338,6 @@
             if not ignore_missing:
                 raise
 
-<<<<<<< HEAD
-    return result
-=======
     return result
 
 
@@ -381,5 +370,4 @@
     """
     Inverse a dictionary; keys become values and values become keys.
     """
-    return {value: key for key, value in dct.items()}
->>>>>>> 45b475b8
+    return {value: key for key, value in dct.items()}