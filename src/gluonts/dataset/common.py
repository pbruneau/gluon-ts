--- conflicted
+++ resolved
@@ -11,16 +11,11 @@
 # express or implied. See the License for the specific language governing
 # permissions and limitations under the License.
 
-<<<<<<< HEAD
 # PBR
-import pdb
-import random
 from copy import deepcopy
 
-=======
 import functools
 import logging
->>>>>>> d9d2fc7e
 import shutil
 from pathlib import Path
 from types import ModuleType
@@ -33,23 +28,13 @@
 import pydantic
 
 from gluonts import json
-<<<<<<< HEAD
-from gluonts.core.exception import GluonTSDataError
-from gluonts.dataset import jsonl, util
-
-# Dictionary used for data flowing through the transformations.
-DataEntry = Dict[str, Any]
-DataBatch = Dict[str, Any]
-
-# PBR
-MAX_VALUE = np.finfo(np.float32).max
-=======
 from gluonts.itertools import Cached, Map
 from gluonts.dataset.field_names import FieldName
 from gluonts.dataset.schema import Translator
 from gluonts.exceptions import GluonTSDataError
->>>>>>> d9d2fc7e
-
+
+# PBR
+MAX_VALUE = np.finfo(np.float32).max
 
 from . import Dataset, DatasetCollection, DataEntry, DataBatch  # noqa
 from . import jsonl, DatasetWriter
@@ -263,33 +248,8 @@
         Whether to accept only univariate target time series.
     """
 
-<<<<<<< HEAD
-    def __init__(
-        self,
-        data_iter: Iterable[DataEntry],
-        freq: str,
-        one_dim_target: bool = True,
-    ) -> None:
-        self.process = ProcessDataEntry(freq, one_dim_target)
-        self.list_data = list(data_iter)  # dataset always cached
-
-    def __iter__(self) -> Iterator[DataEntry]:
-        source_name = "list_data"
-        # Basic idea is to split the dataset into roughly equally sized segments
-        # with lower and upper bound, where each worker is assigned one segment
-        bounds = util.get_bounds_for_mp_data_loading(len(self))
-        for row_number, data in enumerate(self.list_data):
-            if not bounds.lower <= row_number < bounds.upper:
-                continue
-                
-            data = data.copy()
-            data = self.process(data)
-            data["source"] = SourceContext(source=source_name, row=row_number)
-            yield data
-=======
     if translate is not None:
         data_iter = Map(Translator.parse(translate), data_iter)
->>>>>>> d9d2fc7e
 
     return list(
         Map(
@@ -299,7 +259,15 @@
     )
 
 # PBR
-class AugmentedListDataset(Dataset):
+def AugmentedListDataset(
+    data_iter: Dataset,
+    freq: str,
+    one_dim_target: bool = True,
+    use_timestamp: bool = False,
+    translate: Optional[dict] = None,
+    coeff: float = 0.02,
+    context_size: int = 48,        
+) -> List[DataEntry]:
     """
     ListDataset augmented by random linear combinations
     of input samples
@@ -321,12 +289,14 @@
 
     def __init__(
         self,
-        data_iter: Iterable[DataEntry],
+        data_iter: Dataset,
         freq: str,
         one_dim_target: bool = True,
+        use_timestamp: bool = False,
+        translate: Optional[dict] = None,
         coeff: float = 0.02,
-        context_size: int = 48,
-    ) -> None:
+        context_size: int = 48,        
+    ) -> List[DataEntry]:
         self.process = ProcessDataEntry(freq, one_dim_target)
         self.list_data = list(data_iter)  # dataset always cached
         self.coeff = coeff
