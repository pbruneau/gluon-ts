
# Installation

GluonTS is available from PyPi via:

```sh
pip install gluonts
```

````{caution}

GluonTS uses [Semantic Versioning](https://semver.org) for managing versions.
Since the library is actively developed we use `v0` as the major version.

We plan to release a new minor version at the end of each quarter. The current
planned releases can be found on [GitHub](https://github.com/awslabs/gluonts/milestones).

**Version Guarantees**

Breaking changes are only introduced with a new minor release. Bug fixes and
minor improvements are provided for the current release and are published on
demand.

For production usage, we suggest restricting the version when installing
GluonTS:

```sh
pip install gluonts==0.12.*
```
````


## Optional and Extra Dependencies

```{important}
**GluonTS uses a minimal dependency model.**

This means that to use most models and features additional dependencies need to
be installed.
```

Python has the notion of [extras](https://peps.python.org/pep-0508/#extras)
-- dependencies that can be optionally installed to unlock certain features of
a package.

When installing a package, they are passed via ``[...]`` after the package
name, but before the version specifier:

```sh
<<<<<<< HEAD
pip install some-package[extra-1,extra-2]==version
=======
pip install "some-package[extra-1,extra-2]==version"
>>>>>>> 45b475b8
````

We make extensive use of optional dependencies in GluonTS to keep the amount of
required dependencies minimal. To still allow users to opt-in to certain
features, we expose many extra dependencies.

For example, we offer support for reading and writing Arrow and Parquet based
datasets using [Apache Arrow](https://arrow.apache.org/). However, it is a
hefty dependency to require, especially if one has no need for it. Thus, we
offer the ``arrow``-extra, which installs the required packages and can be
simply enabled using:

```sh
pip install "gluonts[arrow]"
````

### Models


#### PyTorch

Models written using [PyTorch](https://pytorch.org/) are available via the
``gluonts.torch`` subpackage.

In addition to PyTorch we require [PyTorch Lightning](https://www.pytorchlightning.ai/)
to be installed as well.

Both required dependencies are included in the ``torch``-extra:

```sh
pip install "gluonts[torch]"
````


#### MXNet

MXNet based models require a version of ``mxnet`` to be installed.

```{note}

MXNet provides different package for CPU and GPU usages. Please refer to its
[documentation](https://mxnet.apache.org/versions/1.9.1/get_started?) to
select the right version fitting your use-case.

```

The ``mxnet``-extra will install a CPU-only version:

```sh
pip install "gluonts[mxnet]"

````


#### 3rd Party

##### R-Forecast

GluonTS includes a thin wrapper for calling the ``R`` `forecast` package.

In order to use it you need to install [``R``](https://www.r-project.org/) and
install the `forecast` package:

```sh
R -e 'install.packages(c("forecast", "nnfor"), repos="https://cloud.r-project.org")'
```

You will also need to install ``R``-extra dependencies with:

```sh
pip install "gluonts[R]"
````

##### Prophet

The [Prophet](https://facebook.github.io/prophet/) forecasting library is
available via `gluonts.model.prophet` and requires the ``prophet`` package to
be installed. You can get it by installing the ``prophet``-extra:

```sh
pip install "gluonts[prophet]"
```


### Datasets

#### JSON

Since Python's build in ``json`` package is known to be relatively slow, we use
faster implementations if available: ``orjson`` (recommended) and ``ujson``.

You can install ``orjson`` via:

```sh
pip install orjson
```

```{hint}
GluonTS will emit a warning if neither ``orjson`` nor ``ujson`` are installed.
There is no functional difference between the different implementations, but
especially when working with larger datasets, performance can be notably
impacted when relying on the default ``json`` package.
```

#### Arrow

GluonTS support [Parquet](https://en.wikipedia.org/wiki/Apache_Parquet) files
using [``PyArrow``](https://arrow.apache.org/docs/python/index.html).

Further, [arrow's custom data formats](https://arrow.apache.org/docs/python/ipc.html)
are also supported.

To utilise these, either install the ``pyarrow`` package or use the
``arrow``-extra:

```sh
pip install "gluonts[arrow]"
```

### Other

#### Shell

The ``shell`` module offers integration with Amazon SageMaker and is available
through:

```sh
pip install "gluonts[shell]"
```<|MERGE_RESOLUTION|>--- conflicted
+++ resolved
@@ -47,11 +47,7 @@
 name, but before the version specifier:
 
 ```sh
-<<<<<<< HEAD
-pip install some-package[extra-1,extra-2]==version
-=======
 pip install "some-package[extra-1,extra-2]==version"
->>>>>>> 45b475b8
 ````
 
 We make extensive use of optional dependencies in GluonTS to keep the amount of
